--- conflicted
+++ resolved
@@ -13,22 +13,14 @@
 
 ### Synopsis
 
-Tool to safely apply and delete kubernetes package resources from live clusters.
+Tool to safely apply and delete kubernetes package resources from clusters.
 
-<<<<<<< HEAD
-| Command   | Description                                                   |
-|-----------|---------------------------------------------------------------|
-| [apply]   | apply a package to cluster                                    |
-| [preview] | preview operations that will be executed by apply/destroy     |
-| [destroy] | delete resources of package from cluster                      |
-=======
 | Command   | Description                                       |
 |-----------|---------------------------------------------------|
 | [init]    | initialize a package creating a local file        |
 | [apply]   | apply a package to the cluster                    |
 | [preview] | preview the operations that apply will perform    |
 | [destroy] | remove the package from the cluster               |
->>>>>>> 98bf8c94
 
 **Data Flow**: local configuration or stdin -> kpt live -> apiserver (Kubernetes cluster)
 
@@ -37,8 +29,6 @@
 | local files             | apiserver                |
 | apiserver               | stdout                   |
 
-<<<<<<< HEAD
-=======
 #### Pruning
 kpt live apply will automatically delete resources which have been
 previously applied, but which are no longer included. This clean-up
@@ -110,7 +100,6 @@
 
 ###
 
->>>>>>> 98bf8c94
 [tutorial-script]: ../gifs/live.sh
 [init]: init.md
 [apply]: apply.md
