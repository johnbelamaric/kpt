<?xml version="1.0" encoding="utf-8" standalone="yes"?>
<urlset xmlns="http://www.sitemaps.org/schemas/sitemap/0.9"
  xmlns:xhtml="http://www.w3.org/1999/xhtml">
  
  <url>
    <loc>https://googlecontainertools.github.io/kpt/concepts/architecture/</loc>
    <lastmod>2020-06-24T17:55:03-05:00</lastmod>
  </url>
  
  <url>
    <loc>https://googlecontainertools.github.io/kpt/guides/producer/functions/container/</loc>
    <lastmod>2020-05-06T11:29:00-07:00</lastmod>
  </url>
  
  <url>
    <loc>https://googlecontainertools.github.io/kpt/installation/gcloud/</loc>
    <lastmod>2020-03-18T14:46:20-07:00</lastmod>
  </url>
  
  <url>
    <loc>https://googlecontainertools.github.io/kpt/guides/consumer/get/</loc>
    <lastmod>2020-06-03T20:23:32-07:00</lastmod>
  </url>
  
  <url>
    <loc>https://googlecontainertools.github.io/kpt/guides/producer/init/</loc>
    <lastmod>2020-06-04T15:49:15+08:00</lastmod>
  </url>
  
  <url>
    <loc>https://googlecontainertools.github.io/kpt/api-reference/kptfile/</loc>
    <lastmod>2020-03-18T14:46:20-07:00</lastmod>
  </url>
  
  <url>
    <loc>https://googlecontainertools.github.io/kpt/guides/ecosystem/kustomize/</loc>
    <lastmod>2020-03-18T14:46:20-07:00</lastmod>
  </url>
  
  <url>
    <loc>https://googlecontainertools.github.io/kpt/guides/consumer/</loc>
    <lastmod>2020-03-18T14:46:20-07:00</lastmod>
  </url>
  
  <url>
    <loc>https://googlecontainertools.github.io/kpt/reference/pkg/</loc>
    <lastmod>2020-04-19T16:46:54+08:00</lastmod>
  </url>
  
  <url>
    <loc>https://googlecontainertools.github.io/kpt/concepts/api-conventions/</loc>
    <lastmod>2020-06-19T15:07:12-04:00</lastmod>
  </url>
  
  <url>
    <loc>https://googlecontainertools.github.io/kpt/reference/cfg/</loc>
    <lastmod>2020-03-19T21:01:23-07:00</lastmod>
  </url>
  
  <url>
    <loc>https://googlecontainertools.github.io/kpt/guides/consumer/display/</loc>
    <lastmod>2020-06-03T20:23:32-07:00</lastmod>
  </url>
  
  <url>
    <loc>https://googlecontainertools.github.io/kpt/guides/producer/functions/exec/</loc>
    <lastmod>2020-05-06T11:29:00-07:00</lastmod>
  </url>
  
  <url>
    <loc>https://googlecontainertools.github.io/kpt/guides/ecosystem/helm/</loc>
    <lastmod>2020-04-02T18:35:07-04:00</lastmod>
  </url>
  
  <url>
    <loc>https://googlecontainertools.github.io/kpt/installation/homebrew/</loc>
    <lastmod>2020-03-18T14:46:20-07:00</lastmod>
  </url>
  
  <url>
    <loc>https://googlecontainertools.github.io/kpt/guides/producer/</loc>
    <lastmod>2020-03-18T14:46:20-07:00</lastmod>
  </url>
  
  <url>
    <loc>https://googlecontainertools.github.io/kpt/guides/producer/setters/</loc>
    <lastmod>2020-06-18T21:48:53-07:00</lastmod>
  </url>
  
  <url>
    <loc>https://googlecontainertools.github.io/kpt/installation/binaries/</loc>
    <lastmod>2020-03-18T14:46:20-07:00</lastmod>
  </url>
  
  <url>
    <loc>https://googlecontainertools.github.io/kpt/guides/ecosystem/</loc>
    <lastmod>2020-03-18T14:46:20-07:00</lastmod>
  </url>
  
  <url>
    <loc>https://googlecontainertools.github.io/kpt/reference/live/</loc>
    <lastmod>2020-03-20T15:16:12-07:00</lastmod>
  </url>
  
  <url>
    <loc>https://googlecontainertools.github.io/kpt/guides/ecosystem/oam/</loc>
    <lastmod>2020-06-24T17:55:03-05:00</lastmod>
  </url>
  
  <url>
    <loc>https://googlecontainertools.github.io/kpt/concepts/packaging/</loc>
    <lastmod>2020-06-19T15:07:12-04:00</lastmod>
  </url>
  
  <url>
    <loc>https://googlecontainertools.github.io/kpt/guides/consumer/set/</loc>
    <lastmod>2020-06-23T21:53:30-07:00</lastmod>
  </url>
  
  <url>
    <loc>https://googlecontainertools.github.io/kpt/guides/producer/functions/starlark/</loc>
    <lastmod>2020-06-19T15:07:12-04:00</lastmod>
  </url>
  
  <url>
    <loc>https://googlecontainertools.github.io/kpt/reference/cfg/annotate/</loc>
    <lastmod>2020-04-24T15:55:16-07:00</lastmod>
  </url>
  
  <url>
    <loc>https://googlecontainertools.github.io/kpt/reference/cfg/cat/</loc>
    <lastmod>2020-04-24T16:02:15-07:00</lastmod>
  </url>
  
  <url>
    <loc>https://googlecontainertools.github.io/kpt/concepts/</loc>
    <lastmod>2020-05-06T08:41:17-07:00</lastmod>
  </url>
  
  <url>
    <loc>https://googlecontainertools.github.io/kpt/reference/cfg/count/</loc>
    <lastmod>2020-03-22T23:09:14-07:00</lastmod>
  </url>
  
  <url>
    <loc>https://googlecontainertools.github.io/kpt/reference/cfg/create-setter/</loc>
    <lastmod>2020-06-15T20:34:10-07:00</lastmod>
  </url>
  
  <url>
    <loc>https://googlecontainertools.github.io/kpt/reference/cfg/create-subst/</loc>
    <lastmod>2020-04-29T15:53:27-07:00</lastmod>
  </url>
  
  <url>
    <loc>https://googlecontainertools.github.io/kpt/reference/cfg/fmt/</loc>
    <lastmod>2020-03-22T23:09:14-07:00</lastmod>
  </url>
  
  <url>
    <loc>https://googlecontainertools.github.io/kpt/reference/fn/</loc>
    <lastmod>2020-06-24T17:55:03-05:00</lastmod>
  </url>
  
  <url>
    <loc>https://googlecontainertools.github.io/kpt/concepts/functions/</loc>
    <lastmod>2020-06-24T17:55:03-05:00</lastmod>
  </url>
  
  <url>
    <loc>https://googlecontainertools.github.io/kpt/guides/producer/functions/</loc>
    <lastmod>2020-06-19T15:07:12-04:00</lastmod>
  </url>
  
  <url>
    <loc>https://googlecontainertools.github.io/kpt/guides/producer/functions/golang/</loc>
    <lastmod>2020-05-08T10:08:12-07:00</lastmod>
  </url>
  
  <url>
    <loc>https://googlecontainertools.github.io/kpt/reference/cfg/grep/</loc>
    <lastmod>2020-03-22T23:09:14-07:00</lastmod>
  </url>
  
  <url>
    <loc>https://googlecontainertools.github.io/kpt/reference/cfg/list-setters/</loc>
    <lastmod>2020-03-22T23:09:14-07:00</lastmod>
  </url>
  
  <url>
    <loc>https://googlecontainertools.github.io/kpt/reference/cfg/set/</loc>
    <lastmod>2020-06-15T20:34:10-07:00</lastmod>
  </url>
  
  <url>
    <loc>https://googlecontainertools.github.io/kpt/installation/source/</loc>
    <lastmod>2020-03-18T14:46:20-07:00</lastmod>
  </url>
  
  <url>
    <loc>https://googlecontainertools.github.io/kpt/guides/consumer/substitute/</loc>
    <lastmod>2020-06-18T21:48:53-07:00</lastmod>
  </url>
  
  <url>
    <loc>https://googlecontainertools.github.io/kpt/guides/producer/substitutions/</loc>
    <lastmod>2020-06-15T20:34:10-07:00</lastmod>
  </url>
  
  <url>
    <loc>https://googlecontainertools.github.io/kpt/reference/cfg/tree/</loc>
    <lastmod>2020-05-08T09:50:36-07:00</lastmod>
  </url>
  
  <url>
    <loc>https://googlecontainertools.github.io/kpt/guides/consumer/apply/</loc>
    <lastmod>2020-05-29T16:54:14-07:00</lastmod>
  </url>
  
  <url>
    <loc>https://googlecontainertools.github.io/kpt/guides/producer/blueprint/</loc>
    <lastmod>2020-04-03T06:16:46-06:00</lastmod>
  </url>
  
  <url>
    <loc>https://googlecontainertools.github.io/kpt/guides/producer/functions/ts/</loc>
    <lastmod>2020-06-24T17:55:03-05:00</lastmod>
  </url>
  
  <url>
    <loc>https://googlecontainertools.github.io/kpt/guides/producer/functions/ts/develop/</loc>
    <lastmod>2020-06-24T17:55:03-05:00</lastmod>
  </url>
  
  <url>
    <loc>https://googlecontainertools.github.io/kpt/guides/consumer/update/</loc>
    <lastmod>2020-06-03T20:23:32-07:00</lastmod>
  </url>
  
  <url>
    <loc>https://googlecontainertools.github.io/kpt/guides/producer/variant/</loc>
    <lastmod>2020-03-19T07:41:26-07:00</lastmod>
  </url>
  
  <url>
    <loc>https://googlecontainertools.github.io/kpt/guides/producer/bootstrap/</loc>
    <lastmod>2020-03-18T14:46:20-07:00</lastmod>
  </url>
  
  <url>
    <loc>https://googlecontainertools.github.io/kpt/guides/consumer/function/pipeline/</loc>
    <lastmod>2020-06-24T17:55:03-05:00</lastmod>
  </url>
  
  <url>
    <loc>https://googlecontainertools.github.io/kpt/guides/consumer/function/</loc>
    <lastmod>2020-06-24T17:55:03-05:00</lastmod>
  </url>
  
  <url>
    <loc>https://googlecontainertools.github.io/kpt/guides/consumer/function/catalog/</loc>
    <lastmod>2020-06-24T17:55:03-05:00</lastmod>
  </url>
  
  <url>
    <loc>https://googlecontainertools.github.io/kpt/guides/consumer/function/catalog/docs/helm-template/usage/</loc>
    <lastmod>2020-06-24T17:55:03-05:00</lastmod>
  </url>
  
  <url>
    <loc>https://googlecontainertools.github.io/kpt/contact/</loc>
    <lastmod>2020-06-24T17:55:03-05:00</lastmod>
  </url>
  
  <url>
    <loc>https://googlecontainertools.github.io/kpt/faq/</loc>
    <lastmod>2020-06-24T17:55:03-05:00</lastmod>
  </url>
  
  <url>
    <loc>https://googlecontainertools.github.io/kpt/guides/</loc>
    <lastmod>2020-03-18T14:46:20-07:00</lastmod>
  </url>
  
  <url>
    <loc>https://googlecontainertools.github.io/kpt/installation/</loc>
    <lastmod>2020-03-18T14:46:20-07:00</lastmod>
  </url>
  
  <url>
    <loc>https://googlecontainertools.github.io/kpt/api-reference/</loc>
    <lastmod>2020-03-18T14:46:20-07:00</lastmod>
  </url>
  
  <url>
    <loc>https://googlecontainertools.github.io/kpt/reference/</loc>
    <lastmod>2020-06-24T17:55:03-05:00</lastmod>
  </url>
  
  <url>
    <loc>https://googlecontainertools.github.io/kpt/guides/consumer/function/catalog/catalog/node_modules/markdown-table/readme/</loc>
    <lastmod>2020-06-19T15:07:12-04:00</lastmod>
  </url>
  
  <url>
    <loc>https://googlecontainertools.github.io/kpt/index.json</loc>
    <lastmod>2020-03-18T14:46:20-07:00</lastmod>
  </url>
  
  <url>
    <loc>https://googlecontainertools.github.io/kpt/reference/live/apply/</loc>
    <lastmod>2020-06-07T00:22:45-07:00</lastmod>
  </url>
  
  <url>
    <loc>https://googlecontainertools.github.io/kpt/reference/pkg/desc/</loc>
    <lastmod>2020-03-22T23:09:14-07:00</lastmod>
  </url>
  
  <url>
    <loc>https://googlecontainertools.github.io/kpt/reference/live/destroy/</loc>
    <lastmod>2020-03-23T10:46:40-07:00</lastmod>
  </url>
  
  <url>
    <loc>https://googlecontainertools.github.io/kpt/reference/live/diff/</loc>
    <lastmod>2020-05-20T19:55:06-07:00</lastmod>
  </url>
  
  <url>
    <loc>https://googlecontainertools.github.io/kpt/reference/pkg/diff/</loc>
    <lastmod>2020-03-22T23:09:14-07:00</lastmod>
  </url>
  
  <url>
    <loc>https://googlecontainertools.github.io/kpt/reference/live/fetch-k8s-schema/</loc>
    <lastmod>2020-05-20T19:55:06-07:00</lastmod>
  </url>
  
  <url>
    <loc>https://googlecontainertools.github.io/kpt/reference/pkg/get/</loc>
    <lastmod>2020-06-18T21:48:53-07:00</lastmod>
  </url>
  
  <url>
    <loc>https://googlecontainertools.github.io/kpt/reference/live/init/</loc>
    <lastmod>2020-03-23T10:46:40-07:00</lastmod>
  </url>
  
  <url>
    <loc>https://googlecontainertools.github.io/kpt/reference/pkg/init/</loc>
    <lastmod>2020-03-22T23:09:14-07:00</lastmod>
  </url>
  
  <url>
    <loc>https://googlecontainertools.github.io/kpt/</loc>
    <lastmod>2020-06-24T17:55:03-05:00</lastmod>
  </url>
  
  <url>
    <loc>https://googlecontainertools.github.io/kpt/reference/live/preview/</loc>
    <lastmod>2020-03-23T10:46:40-07:00</lastmod>
  </url>
  
  <url>
    <loc>https://googlecontainertools.github.io/kpt/reference/fn/run/</loc>
<<<<<<< HEAD
    <lastmod>2020-06-19T15:31:23-04:00</lastmod>
=======
    <lastmod>2020-06-25T14:16:35-07:00</lastmod>
>>>>>>> 66a75200
  </url>
  
  <url>
    <loc>https://googlecontainertools.github.io/kpt/search/</loc>
    <lastmod>2020-03-18T14:46:20-07:00</lastmod>
  </url>
  
  <url>
    <loc>https://googlecontainertools.github.io/kpt/reference/fn/sink/</loc>
    <lastmod>2020-06-24T17:55:03-05:00</lastmod>
  </url>
  
  <url>
    <loc>https://googlecontainertools.github.io/kpt/reference/fn/source/</loc>
    <lastmod>2020-06-24T17:55:03-05:00</lastmod>
  </url>
  
  <url>
    <loc>https://googlecontainertools.github.io/kpt/reference/pkg/update/</loc>
    <lastmod>2020-03-22T23:09:14-07:00</lastmod>
  </url>
  
</urlset><|MERGE_RESOLUTION|>--- conflicted
+++ resolved
@@ -114,7 +114,7 @@
   
   <url>
     <loc>https://googlecontainertools.github.io/kpt/guides/consumer/set/</loc>
-    <lastmod>2020-06-23T21:53:30-07:00</lastmod>
+    <lastmod>2020-06-15T20:34:10-07:00</lastmod>
   </url>
   
   <url>
@@ -159,17 +159,17 @@
   
   <url>
     <loc>https://googlecontainertools.github.io/kpt/reference/fn/</loc>
-    <lastmod>2020-06-24T17:55:03-05:00</lastmod>
+    <lastmod>2020-06-24T17:57:00-05:00</lastmod>
   </url>
   
   <url>
     <loc>https://googlecontainertools.github.io/kpt/concepts/functions/</loc>
-    <lastmod>2020-06-24T17:55:03-05:00</lastmod>
+    <lastmod>2020-06-24T17:57:00-05:00</lastmod>
   </url>
   
   <url>
     <loc>https://googlecontainertools.github.io/kpt/guides/producer/functions/</loc>
-    <lastmod>2020-06-19T15:07:12-04:00</lastmod>
+    <lastmod>2020-06-24T17:57:00-05:00</lastmod>
   </url>
   
   <url>
@@ -224,12 +224,12 @@
   
   <url>
     <loc>https://googlecontainertools.github.io/kpt/guides/producer/functions/ts/</loc>
-    <lastmod>2020-06-24T17:55:03-05:00</lastmod>
+    <lastmod>2020-06-24T17:57:00-05:00</lastmod>
   </url>
   
   <url>
     <loc>https://googlecontainertools.github.io/kpt/guides/producer/functions/ts/develop/</loc>
-    <lastmod>2020-06-24T17:55:03-05:00</lastmod>
+    <lastmod>2020-06-24T17:57:00-05:00</lastmod>
   </url>
   
   <url>
@@ -254,17 +254,17 @@
   
   <url>
     <loc>https://googlecontainertools.github.io/kpt/guides/consumer/function/</loc>
-    <lastmod>2020-06-24T17:55:03-05:00</lastmod>
+    <lastmod>2020-06-24T17:57:00-05:00</lastmod>
   </url>
   
   <url>
     <loc>https://googlecontainertools.github.io/kpt/guides/consumer/function/catalog/</loc>
-    <lastmod>2020-06-24T17:55:03-05:00</lastmod>
+    <lastmod>2020-06-24T17:57:00-05:00</lastmod>
   </url>
   
   <url>
     <loc>https://googlecontainertools.github.io/kpt/guides/consumer/function/catalog/docs/helm-template/usage/</loc>
-    <lastmod>2020-06-24T17:55:03-05:00</lastmod>
+    <lastmod>2020-06-24T17:57:00-05:00</lastmod>
   </url>
   
   <url>
@@ -364,11 +364,7 @@
   
   <url>
     <loc>https://googlecontainertools.github.io/kpt/reference/fn/run/</loc>
-<<<<<<< HEAD
-    <lastmod>2020-06-19T15:31:23-04:00</lastmod>
-=======
     <lastmod>2020-06-25T14:16:35-07:00</lastmod>
->>>>>>> 66a75200
   </url>
   
   <url>
